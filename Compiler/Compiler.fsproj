﻿<?xml version="1.0" encoding="utf-8"?>
<Project ToolsVersion="4.0" DefaultTargets="Build" xmlns="http://schemas.microsoft.com/developer/msbuild/2003">
  <PropertyGroup>
    <Configuration Condition=" '$(Configuration)' == '' ">Debug</Configuration>
    <Platform Condition=" '$(Platform)' == '' ">AnyCPU</Platform>
    <ProductVersion>8.0.30703</ProductVersion>
    <SchemaVersion>2.0</SchemaVersion>
    <ProjectGuid>{befd4806-80e8-46e8-a905-86a03365fa92}</ProjectGuid>
    <OutputType>Exe</OutputType>
    <RootNamespace>Tim.Lisp.Compiler</RootNamespace>
    <AssemblyName>Lisp.Compiler</AssemblyName>
    <TargetFrameworkVersion>v3.5</TargetFrameworkVersion>
    <FileAlignment>512</FileAlignment>
    <Name>Compiler</Name>
    <IsMono Condition="'$(OS)' == '' or '$(OS)' == 'Windows_NT'">false</IsMono>
    <IsMono Condition="'$(OS)' == 'Unix' or '$(OS)' == 'OSX'">true</IsMono>
  </PropertyGroup>
  <PropertyGroup Condition=" '$(Configuration)|$(Platform)' == 'Debug|AnyCPU' ">
    <DebugSymbols>true</DebugSymbols>
    <DebugType>full</DebugType>
    <Optimize>false</Optimize>
    <OutputPath>bin\Debug\</OutputPath>
    <DefineConstants>DEBUG;TRACE</DefineConstants>
    <ErrorReport>prompt</ErrorReport>
    <WarningLevel>3</WarningLevel>
    <StartArguments>..\..\Core.UnitTests\*.scm</StartArguments>
  </PropertyGroup>
  <PropertyGroup Condition=" '$(Configuration)|$(Platform)' == 'Release|AnyCPU' ">
    <DebugType>pdbonly</DebugType>
    <Optimize>true</Optimize>
    <OutputPath>bin\Release\</OutputPath>
    <DefineConstants>TRACE</DefineConstants>
    <ErrorReport>prompt</ErrorReport>
    <WarningLevel>3</WarningLevel>
  </PropertyGroup>
  <PropertyGroup Condition=" '$(Configuration)' == 'Debug' ">
    <OutputPath>..\bin\Debug\</OutputPath>
  </PropertyGroup>
  <PropertyGroup Condition=" '$(Configuration)' == 'Release' ">
    <OutputPath>..\bin\Release\</OutputPath>
  </PropertyGroup>
  <Import Project="$(MSBuildExtensionsPath32)\FSharp\1.0\Microsoft.FSharp.Targets" Condition="!Exists('$(MSBuildToolsPath)\Microsoft.Build.Tasks.v4.0.dll')" />
  <Import Project="$(MSBuildExtensionsPath32)\..\Microsoft F#\v4.0\Microsoft.FSharp.Targets" Condition="Exists('$(MSBuildToolsPath)\Microsoft.Build.Tasks.v4.0.dll')" />
  <ItemGroup>
    <None Include="demo.scm">
      <CopyToOutputDirectory>PreserveNewest</CopyToOutputDirectory>
    </None>
    <Compile Include="Program.fs" />
    <Content Include="test.cmd">
      <CopyToOutputDirectory>PreserveNewest</CopyToOutputDirectory>
    </Content>
  </ItemGroup>
  <ItemGroup>
    <Reference Include="FSharp.Core" />
    <Reference Include="mscorlib" />
    <Reference Include="System" />
    <Reference Include="System.Core">
      <RequiredTargetFramework>3.5</RequiredTargetFramework>
    </Reference>
    <ProjectReference Include="..\Core\Core.fsproj">
      <Name>Core</Name>
      <Project>{51c5ce1d-e45f-44c1-a0dc-6432c0263969}</Project>
      <Private>False</Private>
    </ProjectReference>
  </ItemGroup>
<<<<<<< HEAD
  <Import Condition="!$(IsMono)" Project="$(ProgramFiles)\Microsoft F#\v4.0\Microsoft.FSharp.Targets" />
  <Import Condition=" $(IsMono)" Project="..\lib\Tim.FSharp.targets" />
=======
>>>>>>> 31e0bf6b
  <!-- To modify your build process, add your task inside one of the targets below and uncomment it. 
	     Other similar extension points exist, see Microsoft.Common.targets.
	<Target Name="BeforeBuild">
	</Target>
	<Target Name="AfterBuild">
	</Target>
	-->
</Project><|MERGE_RESOLUTION|>--- conflicted
+++ resolved
@@ -1,4 +1,4 @@
-﻿<?xml version="1.0" encoding="utf-8"?>
+<?xml version="1.0" encoding="utf-8"?>
 <Project ToolsVersion="4.0" DefaultTargets="Build" xmlns="http://schemas.microsoft.com/developer/msbuild/2003">
   <PropertyGroup>
     <Configuration Condition=" '$(Configuration)' == '' ">Debug</Configuration>
@@ -63,11 +63,8 @@
       <Private>False</Private>
     </ProjectReference>
   </ItemGroup>
-<<<<<<< HEAD
   <Import Condition="!$(IsMono)" Project="$(ProgramFiles)\Microsoft F#\v4.0\Microsoft.FSharp.Targets" />
   <Import Condition=" $(IsMono)" Project="..\lib\Tim.FSharp.targets" />
-=======
->>>>>>> 31e0bf6b
   <!-- To modify your build process, add your task inside one of the targets below and uncomment it. 
 	     Other similar extension points exist, see Microsoft.Common.targets.
 	<Target Name="BeforeBuild">
