#light
namespace Tim.Lisp.Core

open System.Threading

module ControlFlow =
    open Scoped
    open Typed

    type NodeId = int

    type Node<'a> = Stmt<'a> list

    type Edge<'a> = Always of NodeId
                  | IfEqual of 'a * 'a * NodeId * NodeId
                  | IfTrue of 'a * NodeId * NodeId

    type Graph<'a> =
        {
            Nodes : Map<NodeId, Node<'a>>
            OutEdges : Map<NodeId, Edge<'a>>
        }

    module Node =
        let empty = List.empty

        let singleton (stmt : Stmt<_>) : Node<_> =
            [stmt]

        let add (stmt : Stmt<_>) (node : Node<_>) : Node<_> =
            node @ [stmt]

    module Graph =
        let makeNodeId =
            let nextNodeId = ref 1
            fun () -> Interlocked.Increment(nextNodeId)

        let empty = { Graph.Nodes = Map.empty
                      OutEdges = Map.empty }

        let addNode (id : NodeId) (node : Node<_>) (graph : Graph<_>) : Graph<_> =
            { graph with Nodes = Map.add id node graph.Nodes }

        let addEdge (fromId : NodeId) (edge : Edge<'a>) (graph : Graph<_>) : Graph<_> =
            { graph with OutEdges = Map.add fromId edge graph.OutEdges }

<<<<<<< HEAD
    let makeGraph (block : Block<Expr<_>>) : NodeId * NodeId list * Graph<Expr<_>> =
=======
    let graph (block : Block<Expr<_>>) : NodeId * NodeId list * Graph<Expr<_>> =
>>>>>>> e7931070
        let rec addToGraph
            (body      : Stmt<_> list)
            (exitNodes : NodeId list)
            (graph     : Graph<_>)
                       : NodeId list * Graph<_>
            =
            match body with
            | [] ->
                exitNodes, graph

            | head :: tail ->
                match head with
                | Expr(ApplyIfFunc(_, test, ifTrue, ifFalse)) ->
                    let t = Graph.makeNodeId ()
                    let f = Graph.makeNodeId ()

                    let graph =
                        graph
                        |> Graph.addNode t (Node.singleton (Expr ifTrue))
                        |> Graph.addNode f (Node.singleton (Expr ifFalse))

                    let edge =
                        match test with
                        | ApplyEqFunc(_, a, b) -> IfEqual(a, b, t, f)
                        | _ -> IfTrue(test, t, f)
                        
                    match exitNodes with
                    | [id] ->
                        graph
                        |> Graph.addEdge id edge
                        |> addToGraph tail [t; f]

                    | ids ->
                        let id = Graph.makeNodeId ()
                        let graph = Graph.addNode id Node.empty graph

                        ids
                        |> List.fold (fun g fromId -> Graph.addEdge fromId (Always id) g) graph
                        |> Graph.addEdge id edge
                        |> addToGraph tail [t; f]

                | stmt ->
                    match exitNodes with
                    | [id] ->
                        graph
                        |> Graph.addNode id (Node.add stmt graph.Nodes.[id])
                        |> addToGraph tail [id]

                    | ids ->
                        let id = Graph.makeNodeId ()
                        let graph = Graph.addNode id (Node.singleton stmt) graph

                        ids
                        |> List.fold (fun g fromId -> Graph.addEdge fromId (Always id) g) graph
                        |> addToGraph tail [id]

        let entryNode = Graph.makeNodeId ()

        let exitNodes, graph =
            Graph.empty
            |> Graph.addNode entryNode Node.empty
            |> addToGraph block.Body [entryNode]

        entryNode, exitNodes, graph<|MERGE_RESOLUTION|>--- conflicted
+++ resolved
@@ -44,11 +44,7 @@
         let addEdge (fromId : NodeId) (edge : Edge<'a>) (graph : Graph<_>) : Graph<_> =
             { graph with OutEdges = Map.add fromId edge graph.OutEdges }
 
-<<<<<<< HEAD
     let makeGraph (block : Block<Expr<_>>) : NodeId * NodeId list * Graph<Expr<_>> =
-=======
-    let graph (block : Block<Expr<_>>) : NodeId * NodeId list * Graph<Expr<_>> =
->>>>>>> e7931070
         let rec addToGraph
             (body      : Stmt<_> list)
             (exitNodes : NodeId list)
